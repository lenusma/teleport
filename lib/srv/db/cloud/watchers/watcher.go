/*
Copyright 2021 Gravitational, Inc.

Licensed under the Apache License, Version 2.0 (the "License");
you may not use this file except in compliance with the License.
You may obtain a copy of the License at

    http://www.apache.org/licenses/LICENSE-2.0

Unless required by applicable law or agreed to in writing, software
distributed under the License is distributed on an "AS IS" BASIS,
WITHOUT WARRANTIES OR CONDITIONS OF ANY KIND, either express or implied.
See the License for the specific language governing permissions and
limitations under the License.
*/

package watchers

import (
	"context"
	"time"

	"github.com/gravitational/teleport/api/types"
	"github.com/gravitational/teleport/api/utils"
	"github.com/gravitational/teleport/lib/services"
	"github.com/gravitational/teleport/lib/srv/db/common"

	"github.com/gravitational/trace"
	"github.com/sirupsen/logrus"
)

// WatcherConfig is the cloud watcher configuration.
type WatcherConfig struct {
	// AWSMatchers is a list of matchers for AWS databases.
	AWSMatchers []services.AWSMatcher
	// Clients provides cloud API clients.
	Clients common.CloudClients
	// Interval is the interval between fetches.
	Interval time.Duration
}

// CheckAndSetDefaults validates the config.
func (c *WatcherConfig) CheckAndSetDefaults() error {
	if c.Clients == nil {
		c.Clients = common.NewCloudClients()
	}
	if c.Interval == 0 {
		c.Interval = 5 * time.Minute
	}
	return nil
}

// Watcher monitors cloud databases according to the provided selectors.
type Watcher struct {
	// cfg is the watcher config.
	cfg WatcherConfig
	// log is the watcher logger.
	log logrus.FieldLogger
	// ctx is the watcher close context.
	ctx context.Context
	// fetchers fetch databases according to their selectors.
	fetchers []Fetcher
	// databasesC is a channel where fetched databases are sent.
	databasesC chan (types.Databases)
}

// Fetcher fetches cloud databases.
type Fetcher interface {
	// Get returns cloud databases matching the fetcher's selector.
	Get(context.Context) (types.Databases, error)
}

// NewWatcher returns a new instance of a cloud databases watcher.
func NewWatcher(ctx context.Context, config WatcherConfig) (*Watcher, error) {
	if err := config.CheckAndSetDefaults(); err != nil {
		return nil, trace.Wrap(err)
	}
	fetchers, err := makeFetchers(config.Clients, config.AWSMatchers)
	if err != nil {
		return nil, trace.Wrap(err)
	}
	if len(fetchers) == 0 {
		return nil, trace.NotFound("no cloud selectors")
	}
	return &Watcher{
		cfg:        config,
		log:        logrus.WithField(trace.Component, "watcher:cloud"),
		ctx:        ctx,
		fetchers:   fetchers,
		databasesC: make(chan types.Databases),
	}, nil
}

// Start starts fetching cloud databases and sending them to the channel.
//
// TODO(r0mant): In future, instead of (or in addition to) polling, we can
// use a combination of EventBridge (former CloudWatch Events) and SQS/SNS to
// subscribe to events such as created/removed instances and tag changes, but
// this will require Teleport to have more AWS permissions.
func (w *Watcher) Start() {
	ticker := time.NewTicker(w.cfg.Interval)
	defer ticker.Stop()
	w.log.Debugf("Starting cloud databases watcher.")
	w.fetchAndSend()
	for {
		select {
		case <-ticker.C:
			w.fetchAndSend()
		case <-w.ctx.Done():
			w.log.Debugf("Cloud databases watcher done.")
			return
		}
	}
}

// fetchAndSend fetches databases from all fetchers and sends them to the channel.
func (w *Watcher) fetchAndSend() {
	var result types.Databases
	for _, fetcher := range w.fetchers {
		databases, err := fetcher.Get(w.ctx)
		if err != nil {
			// DB agent may have permissions to fetch some databases but not
			// others. This is acceptable, thus continue to other fetchers.
			if trace.IsAccessDenied(err) {
				w.log.WithError(err).Debugf("Skipping fetcher %v.", fetcher)
				continue
			}

			w.log.WithError(err).Errorf("%s failed.", fetcher)
			return
		}
		result = append(result, databases...)
	}
	select {
	case w.databasesC <- result:
	case <-w.ctx.Done():
	}
}

// DatabasesC returns a channel that receives fetched cloud databases.
func (w *Watcher) DatabasesC() <-chan types.Databases {
	return w.databasesC
}

// makeFetchers returns cloud fetchers for the provided matchers.
func makeFetchers(clients common.CloudClients, matchers []services.AWSMatcher) (result []Fetcher, err error) {
	for _, matcher := range matchers {
		for _, region := range matcher.Regions {
			if utils.SliceContainsStr(matcher.Types, services.AWSMatcherRDS) {
				fetchers, err := makeRDSFetchers(clients, region, matcher.Tags)
				if err != nil {
					return nil, trace.Wrap(err)
				}
				result = append(result, fetchers...)
			}

<<<<<<< HEAD
			if utils.SliceContainsStr(matcher.Types, services.AWSMatcherRDSProxy) {
				fetcher, err := makeRDSProxyFetcher(clients, region, matcher.Tags)
=======
			if utils.SliceContainsStr(matcher.Types, services.AWSMatcherRedshift) {
				fetcher, err := makeRedshiftFetcher(clients, region, matcher.Tags)
>>>>>>> a8a57b19
				if err != nil {
					return nil, trace.Wrap(err)
				}
				result = append(result, fetcher)
			}
		}
	}
	return result, nil
}

// makeRDSFetchers returns RDS fetcher for the provided region and tags.
func makeRDSFetchers(clients common.CloudClients, region string, tags types.Labels) ([]Fetcher, error) {
	rds, err := clients.GetAWSRDSClient(region)
	if err != nil {
		return nil, trace.Wrap(err)
	}

	var fetchers []Fetcher
	for _, new := range []func(rdsFetcherConfig) (Fetcher, error){
		newRDSDBInstancesFetcher,
		newRDSAuroraClustersFetcher,
	} {
		fetcher, err := new(rdsFetcherConfig{
			Region: region,
			Labels: tags,
			RDS:    rds,
		})
		if err != nil {
			return nil, trace.Wrap(err)
		}
		fetchers = append(fetchers, fetcher)
	}

	return fetchers, nil
}

<<<<<<< HEAD
// makeRDSProxyFetcher returns RDS proxy fetcher for the provided region and tags.
func makeRDSProxyFetcher(clients common.CloudClients, region string, tags types.Labels) (Fetcher, error) {
	rds, err := clients.GetAWSRDSClient(region)
	if err != nil {
		return nil, trace.Wrap(err)
	}

	return newRDSDBProxyFetcher(rdsFetcherConfig{
		Region: region,
		Labels: tags,
		RDS:    rds,
=======
// makeRedshiftFetcher returns Redshift fetcher for the provided region and tags.
func makeRedshiftFetcher(clients common.CloudClients, region string, tags types.Labels) (Fetcher, error) {
	redshift, err := clients.GetAWSRedshiftClient(region)
	if err != nil {
		return nil, trace.Wrap(err)
	}
	return newRedshiftFetcher(redshiftFetcherConfig{
		Region:   region,
		Labels:   tags,
		Redshift: redshift,
>>>>>>> a8a57b19
	})
}<|MERGE_RESOLUTION|>--- conflicted
+++ resolved
@@ -154,13 +154,16 @@
 				result = append(result, fetchers...)
 			}
 
-<<<<<<< HEAD
 			if utils.SliceContainsStr(matcher.Types, services.AWSMatcherRDSProxy) {
 				fetcher, err := makeRDSProxyFetcher(clients, region, matcher.Tags)
-=======
+				if err != nil {
+					return nil, trace.Wrap(err)
+				}
+				result = append(result, fetcher)
+			}
+
 			if utils.SliceContainsStr(matcher.Types, services.AWSMatcherRedshift) {
 				fetcher, err := makeRedshiftFetcher(clients, region, matcher.Tags)
->>>>>>> a8a57b19
 				if err != nil {
 					return nil, trace.Wrap(err)
 				}
@@ -197,7 +200,6 @@
 	return fetchers, nil
 }
 
-<<<<<<< HEAD
 // makeRDSProxyFetcher returns RDS proxy fetcher for the provided region and tags.
 func makeRDSProxyFetcher(clients common.CloudClients, region string, tags types.Labels) (Fetcher, error) {
 	rds, err := clients.GetAWSRDSClient(region)
@@ -209,7 +211,9 @@
 		Region: region,
 		Labels: tags,
 		RDS:    rds,
-=======
+	})
+}
+
 // makeRedshiftFetcher returns Redshift fetcher for the provided region and tags.
 func makeRedshiftFetcher(clients common.CloudClients, region string, tags types.Labels) (Fetcher, error) {
 	redshift, err := clients.GetAWSRedshiftClient(region)
@@ -220,6 +224,5 @@
 		Region:   region,
 		Labels:   tags,
 		Redshift: redshift,
->>>>>>> a8a57b19
 	})
 }